--- conflicted
+++ resolved
@@ -81,7 +81,6 @@
       intervalType,
     };
 
-<<<<<<< HEAD
     if (method === "ffmpeg") {
       return this.generateThumbnailsWithFFmpeg(file, resolvedOptions);
     } else if (method === "native") {
@@ -92,36 +91,11 @@
         const thumbnails = await this.generateThumbnailsWithVideo(
           file,
           resolvedOptions,
-=======
-    try {
-      if (method === "ffmpeg") {
-        return await this.generateThumbnailsWithFFmpeg(
-          videoFile,
-          thumbnailOptions,
-        );
-      } else if (method === "native") {
-        return await this.generateThumbnailsWithVideo(
-          videoFile,
-          thumbnailOptions,
-        );
-      } else {
-        this.logger.info(
-          "Attempting to generate thumbnails using FFmpeg method.",
-        );
-        const thumbnails = await this.generateThumbnailsWithFFmpeg(
-          videoFile,
-          thumbnailOptions,
->>>>>>> d616cd86
         );
         if (thumbnails.every((thumb) => thumb.isBlack)) {
           this.logger.warn(
             "All FFmpeg method thumbnails are mostly black. Falling back to native method.",
           );
-          return await this.generateThumbnailsWithVideo(
-            videoFile,
-            thumbnailOptions,
-          );
-<<<<<<< HEAD
           return this.generateThumbnailsWithFFmpeg(file, resolvedOptions);
         }
         return thumbnails;
@@ -130,20 +104,7 @@
           error: err,
         });
         return this.generateThumbnailsWithFFmpeg(file, resolvedOptions);
-=======
-        }
-        return thumbnails;
->>>>>>> d616cd86
-      }
-    } catch (err) {
-      this.logger.warn(
-        "Error detected in FFmpeg method. Falling back to native method.",
-        { error: err },
-      );
-      return await this.generateThumbnailsWithVideo(
-        videoFile,
-        thumbnailOptions,
-      );
+      }
     }
   }
 
@@ -347,10 +308,6 @@
         }
       }
     }
-<<<<<<< HEAD
-
-=======
->>>>>>> d616cd86
     this.logger.info("Generated snapshot times.", { snapshotTimes });
     return snapshotTimes;
   }
